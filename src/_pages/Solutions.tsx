// Solutions.tsx
import React, { useState, useEffect, useRef, useCallback } from "react"
import { useQuery, useQueryClient } from "react-query"
import ReactMarkdown from "react-markdown"
import { Prism as SyntaxHighlighter } from "react-syntax-highlighter"
import { dracula } from "react-syntax-highlighter/dist/esm/styles/prism"
import remarkGfm from "remark-gfm"
import remarkMath from "remark-math"
import rehypeKatex from "rehype-katex"
import ChatUI from "../components/Solutions/ChatUI"

import ScreenshotQueue from "../components/Queue/ScreenshotQueue"
import {
  Toast,
  ToastDescription,
  ToastMessage,
  ToastTitle,
  ToastVariant
} from "../components/ui/toast"
import { ProblemStatementData } from "../types/solutions"
import { AudioResult } from "../types/audio"
import SolutionCommands from "../components/Solutions/SolutionCommands"
import Debug from "./Debug"
import type { ElectronAPI } from '../types/electron.d'

// (Using global ElectronAPI type from src/types/electron.d.ts)

function omit<T extends object, K extends keyof T>(obj: T, keys: K[]): Omit<T, K> {
  const ret = { ...obj }
  for (const key of keys) {
    delete ret[key]
  }
  return ret
}

export const ContentSection = ({
  title,
  content,
  isLoading
}: {
  title: string
  content: React.ReactNode
  isLoading: boolean
}) => (
  <div className="space-y-2">
    <h2 className="text-[13px] font-medium text-white tracking-wide">
      {title}
    </h2>
    {isLoading ? (
      <div className="mt-4 flex">
        <p className="text-xs bg-gradient-to-r from-gray-300 via-gray-100 to-gray-300 bg-clip-text text-transparent animate-pulse">
          Extracting problem statement...
        </p>
      </div>
    ) : (
      <div className="text-[13px] leading-[1.4] text-gray-100 max-w-[600px] markdown-content">
        {typeof content === 'string' ? (
          <ReactMarkdown
            remarkPlugins={[remarkGfm, remarkMath]}
            rehypePlugins={[rehypeKatex]}
            components={{
              code({ node, className, children, ...props }) {
                const match = /language-(\w+)/.exec(className || '')
                return !(node && "inline" in node && (node as any).inline) && match ? (
                  <SyntaxHighlighter
                    style={dracula as any}
                    language={match[1]}
                    PreTag="div"
                    customStyle={{
                      margin: '0.5rem 0',
                      borderRadius: '6px',
                      fontSize: '12px'
                    }}
                    {...omit(props, ['ref'])}
                  >
                    {String(children).replace(/\n$/, '')}
                  </SyntaxHighlighter>
                ) : (
                  <code className="bg-gray-800 px-1 py-0.5 rounded text-xs" {...props}>
                    {children}
                  </code>
                )
              },
              p: ({ children }) => <p className="mb-2">{children}</p>,
              ul: ({ children }) => <ul className="list-disc list-inside mb-2 space-y-1">{children}</ul>,
              ol: ({ children }) => <ol className="list-decimal list-inside mb-2 space-y-1">{children}</ol>,
              li: ({ children }) => <li className="text-[13px]">{children}</li>,
              h1: ({ children }) => <h1 className="text-lg font-bold mb-2">{children}</h1>,
              h2: ({ children }) => <h2 className="text-base font-semibold mb-2">{children}</h2>,
              h3: ({ children }) => <h3 className="text-sm font-medium mb-1">{children}</h3>,
              blockquote: ({ children }) => (
                <blockquote className="border-l-4 border-blue-400 pl-3 italic text-gray-300 mb-2">
                  {children}
                </blockquote>
              ),
              strong: ({ children }) => <strong className="font-semibold text-white">{children}</strong>,
            }}
          >
            {content}
          </ReactMarkdown>
        ) : (
          content
        )}
      </div>
    )}
  </div>
)

const SolutionSection = ({
  title,
  content,
  isLoading
}: {
  title: string
  content: React.ReactNode
  isLoading: boolean
}) => (
  <div className="space-y-2">
    <h2 className="text-[13px] font-medium text-white tracking-wide">
      {title}
    </h2>
    {isLoading ? (
      <div className="space-y-1.5">
        <div className="mt-4 flex">
          <p className="text-xs bg-gradient-to-r from-gray-300 via-gray-100 to-gray-300 bg-clip-text text-transparent animate-pulse">
            Loading solutions...
          </p>
        </div>
      </div>
    ) : (
      <div className="w-full markdown-content">
        {typeof content === 'string' ? (
          <ReactMarkdown
            remarkPlugins={[remarkGfm, remarkMath]}
            rehypePlugins={[rehypeKatex]}
            components={{
              code({ node, className, children, ...props }) {
                const match = /language-(\w+)/.exec(className || '')
                return !(node && "inline" in node && (node as any).inline) && match ? (
                  <SyntaxHighlighter
                    showLineNumbers
                    language={match[1]}
                    style={dracula as any}
                    customStyle={{
                      maxWidth: "100%",
                      margin: 0,
                      padding: "1rem",
                      whiteSpace: "pre-wrap",
                      wordBreak: "break-all"
                    }}
                    wrapLongLines={true}
                    {...omit(props, ['ref'])}
                  >
                    {String(children).replace(/\n$/, '')}
                  </SyntaxHighlighter>
                ) : (
                  <code className="bg-gray-800 px-1 py-0.5 rounded text-xs" {...props}>
                    {children}
                  </code>
                )
              },
              p: ({ children }) => <p className="mb-2 text-[13px] leading-[1.4] text-gray-100">{children}</p>,
              ul: ({ children }) => <ul className="list-disc list-inside mb-2 space-y-1">{children}</ul>,
              ol: ({ children }) => <ol className="list-decimal list-inside mb-2 space-y-1">{children}</ol>,
              li: ({ children }) => <li className="text-[13px] text-gray-100">{children}</li>,
              h1: ({ children }) => <h1 className="text-lg font-bold mb-2 text-white">{children}</h1>,
              h2: ({ children }) => <h2 className="text-base font-semibold mb-2 text-white">{children}</h2>,
              h3: ({ children }) => <h3 className="text-sm font-medium mb-1 text-white">{children}</h3>,
              blockquote: ({ children }) => (
                <blockquote className="border-l-4 border-blue-400 pl-3 italic text-gray-300 mb-2">
                  {children}
                </blockquote>
              ),
              strong: ({ children }) => <strong className="font-semibold text-white">{children}</strong>,
            }}
          >
            {content}
          </ReactMarkdown>
        ) : (
          content
        )}
      </div>
    )}
  </div>
)

export const ComplexitySection = ({
  timeComplexity,
  spaceComplexity,
  isLoading
}: {
  timeComplexity: string | null
  spaceComplexity: string | null
  isLoading: boolean
}) => (
  <div className="space-y-2">
    <h2 className="text-[13px] font-medium text-white tracking-wide">
      Complexity (Updated)
    </h2>
    {isLoading ? (
      <p className="text-xs bg-gradient-to-r from-gray-300 via-gray-100 to-gray-300 bg-clip-text text-transparent animate-pulse">
        Calculating complexity...
      </p>
    ) : (
      <div className="space-y-1">
        <div className="flex items-start gap-2 text-[13px] leading-[1.4] text-gray-100">
          <div className="w-1 h-1 rounded-full bg-blue-400/80 mt-2 shrink-0" />
          <div>
            <strong>Time:</strong> {timeComplexity}
          </div>
        </div>
        <div className="flex items-start gap-2 text-[13px] leading-[1.4] text-gray-100">
          <div className="w-1 h-1 rounded-full bg-blue-400/80 mt-2 shrink-0" />
          <div>
            <strong>Space:</strong> {spaceComplexity}
          </div>
        </div>
      </div>
    )}
  </div>
)

interface SolutionsProps {
  setView: React.Dispatch<React.SetStateAction<"queue" | "solutions" | "debug">>
}
const Solutions: React.FC<SolutionsProps> = ({ setView }) => {
  const queryClient = useQueryClient()
  const contentRef = useRef<HTMLDivElement>(null)

  // Audio recording state
  const [audioRecording, setAudioRecording] = useState(false)
  const [audioResult, setAudioResult] = useState<AudioResult | null>(null)

  const [debugProcessing, setDebugProcessing] = useState(false)
  const [problemStatementData, setProblemStatementData] =
    useState<ProblemStatementData | null>(null)
  const [solutionData, setSolutionData] = useState<string | null>(null)
  const [thoughtsData, setThoughtsData] = useState<string[] | null>(null)
  const [timeComplexityData, setTimeComplexityData] = useState<string | null>(
    null
  )
  const [spaceComplexityData, setSpaceComplexityData] = useState<string | null>(
    null
  )
  const [customContent, setCustomContent] = useState<string | null>(null)

  const [toastOpen, setToastOpen] = useState(false)
  const [toastMessage, setToastMessage] = useState<ToastMessage>({
    title: "",
    description: "",
    variant: "neutral"
  })

  const [isTooltipVisible, setIsTooltipVisible] = useState(false)
  const [tooltipHeight, setTooltipHeight] = useState(0)

  const [isResetting, setIsResetting] = useState(false)

  const [chatHistory, setChatHistory] = useState<{ role: 'user' | 'ai', content: string }[]>([])
  const [chatInput, setChatInput] = useState("")
  const [isChatting, setIsChatting] = useState(false)
  const [chatLoading, setChatLoading] = useState(false)

  const { data: extraScreenshots = [], refetch } = useQuery<Array<{ path: string; preview: string }>, Error>(
    ["extras"],
    async () => {
      try {
        const existing = await window.electronAPI.getScreenshots()
        return existing
      } catch (error) {
        console.error("Error loading extra screenshots:", error)
        return []
      }
    },
    {
      staleTime: Infinity,
      cacheTime: Infinity
    }
  )

  const showToast = (
    title: string,
    description: string,
    variant: ToastVariant
  ) => {
    setToastMessage({ title, description, variant })
    setToastOpen(true)
  }

  const handleDeleteExtraScreenshot = async (index: number) => {
    const screenshotToDelete = extraScreenshots[index]

    try {
      const response = await window.electronAPI.deleteScreenshot(
        screenshotToDelete.path
      )

      if (response.success) {
        refetch() // Refetch screenshots instead of managing state directly
      } else {
        console.error("Failed to delete extra screenshot:", response.error)
      }
    } catch (error) {
      console.error("Error deleting extra screenshot:", error)
    }
  }

  useEffect(() => {
    // Height update logic
    const updateDimensions = () => {
      if (contentRef.current) {
        let contentHeight = contentRef.current.scrollHeight
        const contentWidth = contentRef.current.scrollWidth
        if (isTooltipVisible) {
          contentHeight += tooltipHeight
        }
        window.electronAPI.updateContentDimensions({
          width: contentWidth,
          height: contentHeight
        })
      }
    }

    // Initialize resize observer
    const resizeObserver = new ResizeObserver(updateDimensions)
    if (contentRef.current) {
      resizeObserver.observe(contentRef.current)
    }
    updateDimensions()

    // Set up event listeners
    const cleanupFunctions = [
      window.electronAPI.onScreenshotTaken(() => refetch()),
      window.electronAPI.onResetView(() => {
        // Set resetting state first
        setIsResetting(true)

        // Clear the queries
        queryClient.removeQueries(["solution"])
        queryClient.removeQueries(["new_solution"])

        // Reset other states
        refetch()

        // After a small delay, clear the resetting state
        setTimeout(() => {
          setIsResetting(false)
        }, 0)
      }),
      window.electronAPI.onProblemExtracted((data) => {
        console.log('[Solutions] Received problem-extracted:', data);
        setProblemStatementData(data);
      }),
      window.electronAPI.onSolutionStart(async () => {
        // Reset UI state for a new solution
        setSolutionData(null)
        setThoughtsData(null)
        setTimeComplexityData(null)
        setSpaceComplexityData(null)
        setCustomContent(null)
        setAudioResult(null)

        // Start audio recording from user's microphone
        try {
          const stream = await navigator.mediaDevices.getUserMedia({ audio: true })
          const mediaRecorder = new MediaRecorder(stream)
          const chunks: Blob[] = []
          mediaRecorder.ondataavailable = (e) => chunks.push(e.data)
          mediaRecorder.start()
          setAudioRecording(true)
          // Record for 5 seconds (or adjust as needed)
          setTimeout(() => mediaRecorder.stop(), 5000)
          mediaRecorder.onstop = async () => {
            setAudioRecording(false)
            const blob = new Blob(chunks, { type: chunks[0]?.type || 'audio/webm' })
            const reader = new FileReader()
            reader.onloadend = async () => {
              const base64Data = (reader.result as string).split(',')[1]
              // Send audio to Gemini for analysis
              try {
                const result = await window.electronAPI.analyzeAudioFromBase64(
                  base64Data,
                  blob.type
                )
                // Store result in react-query cache
                queryClient.setQueryData(["audio_result"], result)
                setAudioResult(result)
              } catch (err) {
                console.error('Audio analysis failed:', err)
              }
            }
            reader.readAsDataURL(blob)
          }
        } catch (err) {
          console.error('Audio recording error:', err)
        }

        // Simulate receiving custom content shortly after start
        setTimeout(() => {
          setCustomContent(
            "This is the dynamically generated content appearing after loading starts."
          )
        }, 1500) // Example delay
      }),
      //if there was an error processing the initial solution
      window.electronAPI.onSolutionError((error: string) => {
        showToast(
          "Processing Failed",
          "There was an error processing your extra screenshots.",
          "error"
        )
        // Reset solutions in the cache (even though this shouldn't ever happen) and complexities to previous states
        const solution = queryClient.getQueryData(["solution"]) as {
          code: string
          thoughts: string[]
          time_complexity: string
          space_complexity: string
        } | null
        if (!solution) {
          setView("queue") //make sure that this is correct. or like make sure there's a toast or something
        }
        setSolutionData(solution?.code || null)
        setThoughtsData(solution?.thoughts || null)
        setTimeComplexityData(solution?.time_complexity || null)
        setSpaceComplexityData(solution?.space_complexity || null)
        console.error("Processing error:", error)
      }),
      //when the initial solution is generated, we'll set the solution data to that
      window.electronAPI.onSolutionSuccess((data) => {
        if (!data?.solution) {
          console.warn("Received empty or invalid solution data")
          return
        }

        console.log({ solution: data.solution })

        const solutionData = {
          code: data.solution.code,
          thoughts: data.solution.thoughts,
          time_complexity: data.solution.time_complexity,
          space_complexity: data.solution.space_complexity
        }

        queryClient.setQueryData(["solution"], solutionData)
        setSolutionData(solutionData.code || null)
        setThoughtsData(solutionData.thoughts || null)
        setTimeComplexityData(solutionData.time_complexity || null)
        setSpaceComplexityData(solutionData.space_complexity || null)
      }),

      //########################################################
      //DEBUG EVENTS
      //########################################################
      window.electronAPI.onDebugStart(() => {
        //we'll set the debug processing state to true and use that to render a little loader
        setDebugProcessing(true)
      }),
      //the first time debugging works, we'll set the view to debug and populate the cache with the data
      window.electronAPI.onDebugSuccess((data) => {
        console.log({ debug_data: data })

        queryClient.setQueryData(["new_solution"], data.solution)
        setDebugProcessing(false)
      }),
      //when there was an error in the initial debugging, we'll show a toast and stop the little generating pulsing thing.
      window.electronAPI.onDebugError(() => {
        showToast(
          "Processing Failed",
          "There was an error debugging your code.",
          "error"
        )
        setDebugProcessing(false)
      }),
      window.electronAPI.onProcessingNoScreenshots(() => {
        showToast(
          "No Screenshots",
          "There are no extra screenshots to process.",
          "neutral"
        )
      })
    ]

    return () => {
      resizeObserver.disconnect()
      cleanupFunctions.forEach((cleanup) => cleanup())
    }
  }, [isTooltipVisible, tooltipHeight])

  useEffect(() => {
    setProblemStatementData(
      queryClient.getQueryData(["problem_statement"]) || null
    )
    setSolutionData(queryClient.getQueryData(["solution"]) || null)

    const unsubscribe = queryClient.getQueryCache().subscribe((event) => {
      if (event?.query.queryKey[0] === "problem_statement") {
        setProblemStatementData(
          queryClient.getQueryData(["problem_statement"]) || null
        )
        // If this is from audio processing, show it in the custom content section
        const audioResult = queryClient.getQueryData(["audio_result"]) as AudioResult | undefined;
        if (audioResult) {
          // Update all relevant sections when audio result is received
          setProblemStatementData({
            problem_statement: audioResult.text,
            input_format: {
              description: "Generated from audio input",
              parameters: []
            },
            output_format: {
              description: "Generated from audio input",
              type: "string",
              subtype: "text"
            },
            complexity: {
              time: "N/A",
              space: "N/A"
            },
            test_cases: [],
            validation_type: "manual",
            difficulty: "custom"
          });
          setSolutionData(null); // Reset solution to trigger loading state
          setThoughtsData(null);
          setTimeComplexityData(null);
          setSpaceComplexityData(null);
        }
      }
      if (event?.query.queryKey[0] === "solution") {
        const solution = queryClient.getQueryData(["solution"]) as {
          code: string
          thoughts: string[]
          time_complexity: string
          space_complexity: string
        } | null

        setSolutionData(solution?.code ?? null)
        setThoughtsData(solution?.thoughts ?? null)
        setTimeComplexityData(solution?.time_complexity ?? null)
        setSpaceComplexityData(solution?.space_complexity ?? null)
      }
    })
    return () => unsubscribe()
  }, [queryClient])

  // Robustly reset and initialize chat state whenever a new solution is generated
  useEffect(() => {
    if (!solutionData) return;
    // Always clear chat state first
    setChatHistory([]);
    setIsChatting(false);
    setChatInput("");
    setChatLoading(false);

    // Use a microtask to ensure state is cleared before initializing
    setTimeout(() => {
      // Always show chat when solutionData exists
      if (chatHistory.length === 0) {
        if (problemStatementData?.validation_type === 'manual' && problemStatementData?.problem_statement) {
          setChatHistory([
            { role: 'user', content: problemStatementData.problem_statement },
            { role: 'ai', content: solutionData }
          ]);
        } else {
          setChatHistory([{ role: 'ai', content: solutionData }]);
        }
      }
      setIsChatting(true);
    }, 0);
  }, [solutionData]);

  // Handler for sending a follow-up chat message
 const handleSendChat = useCallback(async () => {
  if (!chatInput.trim()) return;

  setChatLoading(true);
  const userMessage = { role: 'user' as const, content: chatInput };
  const contextMessages: { role: 'user' | 'ai'; content: string }[] = [];
  if (problemStatementData?.validation_type === 'manual' && problemStatementData.problem_statement) {
    contextMessages.push({
      role: 'user',
      content: `This was extracted from the screenshot:\n${problemStatementData.problem_statement}`
    });
  }

  // initial solution
  if (solutionData) {
    contextMessages.push({
      role: 'ai',
      content: `Here is the AI's original solution:\n${solutionData}`
    });
  }

  // thoughts / analysis
  if (thoughtsData?.length) {
    contextMessages.push({
      role: 'ai',
      content: `AI analysis:\n${thoughtsData.map(t => `• ${t}`).join('\n')}`
    });
  }

  // combine once-off context, full chat history, and current user message
  const fullChatHistory = [...contextMessages, ...chatHistory, userMessage];

  setChatHistory(prev => [...prev, userMessage]);
  setChatInput("");

  try {
    // Extract detailed analysis if available
    const detailedAnalysis = problemStatementData?.input_format?.detailed_analysis || 
                            problemStatementData?.ui_elements || 
                            problemStatementData?.text_content || 
                            problemStatementData?.visual_elements || 
                            problemStatementData?.layout_info;

    const aiReply = await (window.electronAPI as ElectronAPI).aiChatFollowup(fullChatHistory, detailedAnalysis);
    setChatHistory(prev => [...prev, { role: 'ai', content: aiReply.text }]);
  } catch (err) {
    console.error("AI chat follow-up failed:", err);
    setChatHistory(prev => [...prev, { role: 'ai', content: 'Error: Could not get AI response.' }]);
  }

  setChatLoading(false);
}, [chatInput, chatHistory, solutionData, thoughtsData, problemStatementData]);


  const handleTooltipVisibilityChange = (visible: boolean, height: number) => {
    setIsTooltipVisible(visible)
    setTooltipHeight(height)
  }

  return (
    <>
      {!isResetting && queryClient.getQueryData(["new_solution"]) ? (
        <>
          <Debug
            isProcessing={debugProcessing}
            setIsProcessing={setDebugProcessing}
          />
        </>
      ) : (
        <div ref={contentRef} className="relative space-y-3 px-4 py-3">
          <Toast
            open={toastOpen}
            onOpenChange={setToastOpen}
            variant={toastMessage.variant}
            duration={3000}
          >
            <ToastTitle>{toastMessage.title}</ToastTitle>
            <ToastDescription>{toastMessage.description}</ToastDescription>
          </Toast>

          {/* Conditionally render the screenshot queue if solutionData is available */}
          {solutionData && (
            <div className="bg-transparent w-fit">
              <div className="pb-3">
                <div className="space-y-3 w-fit">
                  <ScreenshotQueue
                    isLoading={debugProcessing}
                    screenshots={extraScreenshots}
                    onDeleteScreenshot={handleDeleteExtraScreenshot}
                  />
                </div>
              </div>
            </div>
          )}

          {/* Navbar of commands with the SolutionsHelper */}
          <SolutionCommands
            extraScreenshots={extraScreenshots}
            onTooltipVisibilityChange={handleTooltipVisibilityChange}
          />

          {/* Main Content - Only for non-manual validation */}
          {problemStatementData?.validation_type !== "manual" && (
            <div className="w-full text-sm text-black bg-black/60 rounded-md">
              <div className="rounded-lg overflow-hidden">
                <div className="px-4 py-3 space-y-4 max-w-full">
                  {/* Show Screenshot or Audio Result as main output if validation_type is manual */}
                  {problemStatementData?.validation_type === "manual" ? (
                    <ContentSection
                      title={problemStatementData?.output_format?.subtype === "voice" ? "Audio Result" : "Screenshot Result"}
                      content={problemStatementData.problem_statement}
                      isLoading={false}
                    />
                  ) : (
                    <>
                      {/* Problem Statement Section - Only for non-manual */}
                      <ContentSection
                        title={problemStatementData?.output_format?.subtype === "voice" ? "Voice Input" : "Problem Statement"}
                        content={problemStatementData?.problem_statement}
                        isLoading={!problemStatementData}
                      />
                      {/* Show loading state when waiting for solution */}
                      {problemStatementData && !solutionData && (
                        <div className="mt-4 flex">
                          <p className="text-xs bg-gradient-to-r from-gray-300 via-gray-100 to-gray-300 bg-clip-text text-transparent animate-pulse">
                            {problemStatementData?.output_format?.subtype === "voice" 
                              ? "Processing voice input..." 
                              : "Generating solutions..."}
                          </p>
                        </div>
                      )}
                      {/* Solution Sections (legacy, only for non-manual) */}
                      {solutionData && (
                        <>
                          <ContentSection
                            title="Analysis"
                            content={
                              thoughtsData && (
                                <div className="space-y-3">
                                  <div className="space-y-1">
                                    {thoughtsData.map((thought, index) => (
                                      <div
                                        key={index}
                                        className="flex items-start gap-2"
                                      >
                                        <div className="w-1 h-1 rounded-full bg-blue-400/80 mt-2 shrink-0" />
                                        <div>{thought}</div>
                                      </div>
                                    ))}
                                  </div>
                                </div>
                              )
                            }
                            isLoading={!thoughtsData}
                          />
<<<<<<< HEAD
                        )}
                      </>
                    )}
                  </>
                )}
              </div>
            </div>
          </div>

          {/* screen Analysis Display --- show when detailed analysis is available */}
          {problemStatementData?.validation_type === "manual" && problemStatementData?.input_format?.detailed_analysis && (
            <div className="w-full space-y-3">
              <div className="flex items-center justify-end">
                <button
                  onClick={() => setShowScreenAnalysis(!showScreenAnalysis)}
                  className="text-xs bg-gray-800 hover:bg-gray-700 text-white px-3 py-1 rounded transition-colors border border-gray-600"
                >
                  {showScreenAnalysis ? 'Hide Details' : 'Show Details'}
                </button>
=======
                          <SolutionSection
                            title={problemStatementData?.output_format?.subtype === "voice" ? "Response" : "Solution"}
                            content={solutionData}
                            isLoading={!solutionData}
                          />
                          {problemStatementData?.output_format?.subtype !== "voice" && (
                            <ComplexitySection
                              timeComplexity={timeComplexityData}
                              spaceComplexity={spaceComplexityData}
                              isLoading={!timeComplexityData || !spaceComplexityData}
                            />
                          )}
                        </>
                      )}
                    </>
                  )}
                </div>
>>>>>>> 3e5aad1d
              </div>
            </div>
          )}

          {/* Merged Results + Chat Container */}
          {(solutionData || (problemStatementData?.validation_type === "manual" && problemStatementData?.problem_statement)) && (
            <div className="w-full backdrop-blur-md bg-black/60 rounded-lg border border-white/10 overflow-hidden">
              {/* Results Section - Always at top */}
              <div className="px-4 py-4 border-b border-white/10">
                <ContentSection
                  title={problemStatementData?.output_format?.subtype === "voice" ? "Audio Result" : "Screenshot Result"}
                  content={problemStatementData?.validation_type === "manual" 
                    ? problemStatementData.problem_statement 
                    : solutionData}
                  isLoading={false}
                />
              </div>
              
              {/* Chat Section - Always at bottom */}
              <div className="px-4 py-4">
                <ChatUI
                  chatHistory={chatHistory}
                  chatInput={chatInput}
                  setChatInput={setChatInput}
                  chatLoading={chatLoading}
                  handleSendChat={handleSendChat}
                />
              </div>
            </div>
          )}
        </div>
      )}
    </>
  )
}

export default Solutions<|MERGE_RESOLUTION|>--- conflicted
+++ resolved
@@ -8,6 +8,7 @@
 import remarkMath from "remark-math"
 import rehypeKatex from "rehype-katex"
 import ChatUI from "../components/Solutions/ChatUI"
+import ScreenAnalysisDisplay from "../components/Solutions/ScreenAnalysisDisplay"
 
 import ScreenshotQueue from "../components/Queue/ScreenshotQueue"
 import {
@@ -260,6 +261,7 @@
   const [chatInput, setChatInput] = useState("")
   const [isChatting, setIsChatting] = useState(false)
   const [chatLoading, setChatLoading] = useState(false)
+  const [showScreenAnalysis, setShowScreenAnalysis] = useState(false)
 
   const { data: extraScreenshots = [], refetch } = useQuery<Array<{ path: string; preview: string }>, Error>(
     ["extras"],
@@ -725,27 +727,6 @@
                             }
                             isLoading={!thoughtsData}
                           />
-<<<<<<< HEAD
-                        )}
-                      </>
-                    )}
-                  </>
-                )}
-              </div>
-            </div>
-          </div>
-
-          {/* screen Analysis Display --- show when detailed analysis is available */}
-          {problemStatementData?.validation_type === "manual" && problemStatementData?.input_format?.detailed_analysis && (
-            <div className="w-full space-y-3">
-              <div className="flex items-center justify-end">
-                <button
-                  onClick={() => setShowScreenAnalysis(!showScreenAnalysis)}
-                  className="text-xs bg-gray-800 hover:bg-gray-700 text-white px-3 py-1 rounded transition-colors border border-gray-600"
-                >
-                  {showScreenAnalysis ? 'Hide Details' : 'Show Details'}
-                </button>
-=======
                           <SolutionSection
                             title={problemStatementData?.output_format?.subtype === "voice" ? "Response" : "Solution"}
                             content={solutionData}
@@ -763,35 +744,19 @@
                     </>
                   )}
                 </div>
->>>>>>> 3e5aad1d
               </div>
             </div>
           )}
 
-          {/* Merged Results + Chat Container */}
           {(solutionData || (problemStatementData?.validation_type === "manual" && problemStatementData?.problem_statement)) && (
-            <div className="w-full backdrop-blur-md bg-black/60 rounded-lg border border-white/10 overflow-hidden">
-              {/* Results Section - Always at top */}
-              <div className="px-4 py-4 border-b border-white/10">
-                <ContentSection
-                  title={problemStatementData?.output_format?.subtype === "voice" ? "Audio Result" : "Screenshot Result"}
-                  content={problemStatementData?.validation_type === "manual" 
-                    ? problemStatementData.problem_statement 
-                    : solutionData}
-                  isLoading={false}
-                />
-              </div>
-              
-              {/* Chat Section - Always at bottom */}
-              <div className="px-4 py-4">
-                <ChatUI
-                  chatHistory={chatHistory}
-                  chatInput={chatInput}
-                  setChatInput={setChatInput}
-                  chatLoading={chatLoading}
-                  handleSendChat={handleSendChat}
-                />
-              </div>
+            <div className="w-full">
+              <ChatUI
+                chatHistory={chatHistory}
+                chatInput={chatInput}
+                setChatInput={setChatInput}
+                chatLoading={chatLoading}
+                handleSendChat={handleSendChat}
+              />
             </div>
           )}
         </div>
